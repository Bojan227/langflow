--- conflicted
+++ resolved
@@ -40,11 +40,7 @@
           </div>
           {onDelete && (
             <button onClick={onDelete}>
-<<<<<<< HEAD
-              <Trash2 className="w-5 text-primary opacity-0 group-hover:opacity-100 transition-all" />
-=======
               <Trash2 className="w-4 h-4 text-primary opacity-0 group-hover:opacity-100 transition-all" />
->>>>>>> 1cf0c204
             </button>
           )}
         </CardTitle>
