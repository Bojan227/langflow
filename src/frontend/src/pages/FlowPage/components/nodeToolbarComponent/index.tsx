import { useContext, useState } from "react";
import { useReactFlow, useUpdateNodeInternals } from "reactflow";
import ShadTooltip from "../../../../components/ShadTooltipComponent";
import IconComponent from "../../../../components/genericIconComponent";
import {
  Select,
  SelectContent,
  SelectItem,
  SelectTrigger,
} from "../../../../components/ui/select-custom";
import { TabsContext } from "../../../../contexts/tabsContext";
import EditNodeModal from "../../../../modals/EditNodeModal";
<<<<<<< HEAD
import { classNames, getRandomKeyByssmm } from "../../../../utils/utils";
=======
import { nodeToolbarPropsType } from "../../../../types/components";
import { classNames } from "../../../../utils/utils";
>>>>>>> 3cbe046e

export default function NodeToolbarComponent({
  data,
  setData,
  deleteNode,
  setShowNode,
  numberOfHandles,
  showNode,
}: nodeToolbarPropsType): JSX.Element {
  const [nodeLength, setNodeLength] = useState(
    Object.keys(data.node!.template).filter(
      (templateField) =>
        templateField.charAt(0) !== "_" &&
        data.node?.template[templateField].show &&
        (data.node.template[templateField].type === "str" ||
          data.node.template[templateField].type === "bool" ||
          data.node.template[templateField].type === "float" ||
          data.node.template[templateField].type === "code" ||
          data.node.template[templateField].type === "prompt" ||
          data.node.template[templateField].type === "file" ||
          data.node.template[templateField].type === "Any" ||
          data.node.template[templateField].type === "int")
    ).length
  );
  const updateNodeInternals = useUpdateNodeInternals();

  function canMinimize() {
    let countHandles: number = 0;
    numberOfHandles.forEach((bool) => {
      if (bool) countHandles += 1;
    });
    if (countHandles > 1) return false;
    return true;
  }

  const { paste } = useContext(TabsContext);
  const reactFlowInstance = useReactFlow();
  const [showModalAdvanced, setShowModalAdvanced] = useState(false);
  const [selectedValue, setSelectedValue] = useState("");

  const handleSelectChange = (event) => {
    setSelectedValue(event);
    event.includes("advanced")
      ? setShowModalAdvanced(true)
      : setShowModalAdvanced(false);
    console.log(showModalAdvanced);
  };

  return (
    <>
      <div className="w-26 h-10">
        <span className="isolate inline-flex rounded-md shadow-sm">
          <ShadTooltip content="Delete" side="top">
            <button
              className="relative inline-flex items-center rounded-l-md  bg-background px-2 py-2 text-foreground shadow-md ring-1 ring-inset ring-ring transition-all duration-500 ease-in-out hover:bg-muted focus:z-10"
              onClick={() => {
                deleteNode(data.id);
              }}
            >
              <IconComponent name="Trash2" className="h-4 w-4" />
            </button>
          </ShadTooltip>

          <ShadTooltip content="Duplicate" side="top">
            <button
              className={classNames(
                "relative -ml-px inline-flex items-center bg-background px-2 py-2 text-foreground shadow-md ring-1 ring-inset ring-ring  transition-all duration-500 ease-in-out hover:bg-muted focus:z-10"
              )}
              onClick={(event) => {
                event.preventDefault();
                paste(
                  {
                    nodes: [reactFlowInstance.getNode(data.id)],
                    edges: [],
                  },
                  {
                    x: 50,
                    y: 10,
                    paneX: reactFlowInstance.getNode(data.id)?.position.x,
                    paneY: reactFlowInstance.getNode(data.id)?.position.y,
                  }
                );
              }}
            >
              <IconComponent name="Copy" className="h-4 w-4" />
            </button>
          </ShadTooltip>

          <ShadTooltip
            content={
              data.node?.documentation === "" ? "Coming Soon" : "Documentation"
            }
            side="top"
          >
            <a
              className={classNames(
                "relative -ml-px inline-flex items-center bg-background px-2 py-2 text-foreground shadow-md ring-1 ring-inset ring-ring  transition-all duration-500 ease-in-out hover:bg-muted focus:z-10" +
                  (data.node?.documentation === ""
                    ? " text-muted-foreground"
                    : " text-foreground")
              )}
              target="_blank"
              rel="noopener noreferrer"
              href={data.node?.documentation}
              // deactivate link if no documentation is provided
              onClick={(event) => {
                if (data.node?.documentation === "") {
                  event.preventDefault();
                }
              }}
            >
              <IconComponent name="FileText" className="h-4 w-4 " />
            </a>
          </ShadTooltip>

          <Select onValueChange={handleSelectChange} value={selectedValue}>
            <ShadTooltip content="More" side="top" >
              <SelectTrigger>
                <div>
                  <div
                    className={classNames(
                      "relative -ml-px inline-flex h-8 w-[31px] items-center rounded-r-md bg-background text-foreground shadow-md ring-1 ring-inset  ring-ring transition-all duration-500 ease-in-out hover:bg-muted focus:z-10" +
                        (nodeLength == 0
                          ? " text-muted-foreground"
                          : " text-foreground")
                    )}
                  >
                    <IconComponent
                      name="MoreHorizontal"
                      className="relative left-2 h-4 w-4"
                    />
                  </div>
                </div>
              </SelectTrigger>
            </ShadTooltip>
            <SelectContent>
              <SelectItem value={getRandomKeyByssmm() + "advanced"}>
                <div className="flex">
                  <IconComponent
                    name="Settings2"
                    className="relative top-0.5 mr-2 h-4 w-4"
                  />{" "}
                  Edit{" "}
                </div>{" "}
              </SelectItem>
            </SelectContent>
          </Select>

          {showModalAdvanced && (
            <EditNodeModal
              data={data}
              setData={setData}
              nodeLength={nodeLength}
              open={showModalAdvanced}
              onClose={(modal) => {
                setShowModalAdvanced(modal);
              }}
            >
              <></>
            </EditNodeModal>
          )}

          {/* 
          <ShadTooltip content="Edit" side="top">
            <div>
              <EditNodeModal
                data={data}
                setData={setData}
                nodeLength={nodeLength}
              >
                <div
                  className={classNames(
                    "relative -ml-px inline-flex items-center bg-background px-2 py-2 text-foreground shadow-md ring-1 ring-inset  ring-ring transition-all duration-500 ease-in-out hover:bg-muted focus:z-10" +
                      (!canMinimize() && " rounded-r-md ") +
                      (nodeLength == 0
                        ? " text-muted-foreground"
                        : " text-foreground")
                  )}
                >
                  <IconComponent name="Settings2" className="h-4 w-4 " />
                </div>
              </EditNodeModal>
            </div>
<<<<<<< HEAD
          </ShadTooltip> */}
=======
          </ShadTooltip>

          {canMinimize() && (
            <ShadTooltip content={showNode ? "Minimize" : "Expand"} side="top">
              <button
                className="relative inline-flex items-center rounded-r-md bg-background px-2 py-2 text-foreground shadow-md ring-1 ring-inset ring-ring transition-all duration-500 ease-in-out hover:bg-muted focus:z-10"
                onClick={(event) => {
                  setShowNode((prev) => !prev);
                  updateNodeInternals(data.id);
                }}
              >
                <IconComponent
                  name={showNode ? "Minimize2" : "Maximize2"}
                  className="h-4 w-4"
                />
              </button>
            </ShadTooltip>
          )}
>>>>>>> 3cbe046e
        </span>
      </div>
    </>
  );
}<|MERGE_RESOLUTION|>--- conflicted
+++ resolved
@@ -10,12 +10,8 @@
 } from "../../../../components/ui/select-custom";
 import { TabsContext } from "../../../../contexts/tabsContext";
 import EditNodeModal from "../../../../modals/EditNodeModal";
-<<<<<<< HEAD
 import { classNames, getRandomKeyByssmm } from "../../../../utils/utils";
-=======
 import { nodeToolbarPropsType } from "../../../../types/components";
-import { classNames } from "../../../../utils/utils";
->>>>>>> 3cbe046e
 
 export default function NodeToolbarComponent({
   data,
@@ -130,6 +126,23 @@
               <IconComponent name="FileText" className="h-4 w-4 " />
             </a>
           </ShadTooltip>
+
+          {canMinimize() && (
+            <ShadTooltip content={showNode ? "Minimize" : "Expand"} side="top">
+              <button
+                className="relative inline-flex items-center bg-background px-2 py-2 text-foreground shadow-md ring-1 ring-inset ring-ring transition-all duration-500 ease-in-out hover:bg-muted focus:z-10"
+                onClick={(event) => {
+                  setShowNode((prev) => !prev);
+                  updateNodeInternals(data.id);
+                }}
+              >
+                <IconComponent
+                  name={showNode ? "Minimize2" : "Maximize2"}
+                  className="h-4 w-4"
+                />
+              </button>
+            </ShadTooltip>
+          )}
 
           <Select onValueChange={handleSelectChange} value={selectedValue}>
             <ShadTooltip content="More" side="top" >
@@ -199,28 +212,7 @@
                 </div>
               </EditNodeModal>
             </div>
-<<<<<<< HEAD
           </ShadTooltip> */}
-=======
-          </ShadTooltip>
-
-          {canMinimize() && (
-            <ShadTooltip content={showNode ? "Minimize" : "Expand"} side="top">
-              <button
-                className="relative inline-flex items-center rounded-r-md bg-background px-2 py-2 text-foreground shadow-md ring-1 ring-inset ring-ring transition-all duration-500 ease-in-out hover:bg-muted focus:z-10"
-                onClick={(event) => {
-                  setShowNode((prev) => !prev);
-                  updateNodeInternals(data.id);
-                }}
-              >
-                <IconComponent
-                  name={showNode ? "Minimize2" : "Maximize2"}
-                  className="h-4 w-4"
-                />
-              </button>
-            </ShadTooltip>
-          )}
->>>>>>> 3cbe046e
         </span>
       </div>
     </>
