--- conflicted
+++ resolved
@@ -481,12 +481,9 @@
   setShowNode: (boolean: any) => void;
   numberOfHandles: number;
   showNode: boolean;
-<<<<<<< HEAD
   name?: string;
-=======
   openAdvancedModal?: boolean;
   onCloseAdvancedModal?: (close: boolean) => void;
->>>>>>> 4193242e
 };
 
 export type parsedDataType = {
