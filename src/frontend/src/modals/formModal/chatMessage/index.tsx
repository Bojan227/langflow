import Convert from "ansi-to-html";
import { ChevronDown } from "lucide-react";
import { useState } from "react";
import ReactMarkdown from "react-markdown";
import rehypeMathjax from "rehype-mathjax";
import remarkGfm from "remark-gfm";
import remarkMath from "remark-math";
import MaleTechnology from "../../../assets/male-technologist.png";
import Robot from "../../../assets/robot.png";
import { THOUGHTS_ICON } from "../../../constants";
import { ChatMessageType } from "../../../types/chat";
import { classNames } from "../../../utils";
import FileCard from "../fileComponent";
import { CodeBlock } from "./codeBlock";

export default function ChatMessage({
  chat,
  lockChat,
  lastMessage,
}: {
  chat: ChatMessageType;
  lockChat: boolean;
  lastMessage: boolean;
}) {
  const convert = new Convert({ newline: true });
  const [hidden, setHidden] = useState(true);
  const [template, setTemplate] = useState(chat.template);
  const [promptOpen, setPromptOpen] = useState(false);
  return (
    <div
      className={classNames(
        "form-modal-chat-position",
        chat.isSend ? "" : " "
      )}
    >
<<<<<<< HEAD
      <div className={classNames("form-modal-chatbot-icon ")}>
        {!chat.isSend ? (
          <div className="form-modal-chat-image">
            <div className="form-modal-chat-bot-icon ">
              🤖
=======
      <div className={classNames("mb-3 ml-3 mr-6 mt-1 ")}>
        {!chat.isSend ? (
          <div className="flex flex-col items-center gap-1">
            <div className="relative flex h-8 w-8 items-center justify-center overflow-hidden rounded-md bg-[#afe6ef] p-5 text-2xl ">
              <img src={Robot} className="absolute scale-[60%]" />
>>>>>>> 2a34f725
            </div>
          </div>
        ) : (
<<<<<<< HEAD
          <div className="form-modal-chat-image">
            <div className="form-modal-chat-user-icon ">
              👨‍💻
=======
          <div className="flex flex-col items-center gap-1">
            <div className="relative flex h-8 w-8 items-center justify-center overflow-hidden rounded-md bg-[#aface9] p-5 text-2xl ">
              <img src={MaleTechnology} className="absolute scale-[60%]" />
>>>>>>> 2a34f725
            </div>
          </div>
        )}
      </div>
      {!chat.isSend ? (
<<<<<<< HEAD
        <div className="form-modal-chat-text-position">
          <div className="form-modal-chat-text">
            {hidden && (
              <div
                onClick={() => setHidden((prev) => !prev)}
                className="form-modal-chat-icon-div"
              >
                <MessageSquare className="form-modal-chat-icon" />
=======
        <div className="flex w-full flex-1 text-start">
          <div className="relative flex w-full flex-col text-start text-sm font-normal text-muted-foreground">
            {hidden && chat.thought && chat.thought !== "" && (
              <div
                onClick={() => setHidden((prev) => !prev)}
                className="absolute -left-6 -top-3 cursor-pointer"
              >
                <THOUGHTS_ICON className="h-4 w-4 animate-bounce dark:text-white" />
>>>>>>> 2a34f725
              </div>
            )}
            {chat.thought && chat.thought !== "" && !hidden && (
              <div
                onClick={() => setHidden((prev) => !prev)}
                className=" form-modal-chat-thought "
                dangerouslySetInnerHTML={{
                  __html: convert.toHtml(chat.thought),
                }}
              ></div>
            )}
            {chat.thought && chat.thought !== "" && !hidden && <br></br>}
            <div className="w-full">
              <div className="w-full dark:text-white">
                <div className="w-full">
                  <ReactMarkdown
                    remarkPlugins={[remarkGfm, remarkMath]}
                    rehypePlugins={[rehypeMathjax]}
                    className="markdown prose inline-block break-words text-primary
                     dark:prose-invert"
                    components={{
                      code({ node, inline, className, children, ...props }) {
                        if (children.length) {
                          if (children[0] == "▍") {
                            return (
                              <span className="form-modal-markdown-span">
                                ▍
                              </span>
                            );
                          }

                          children[0] = (children[0] as string).replace(
                            "`▍`",
                            "▍"
                          );
                        }

                        const match = /language-(\w+)/.exec(className || "");

                        return !inline ? (
                          <CodeBlock
                            key={Math.random()}
                            language={(match && match[1]) || ""}
                            value={String(children).replace(/\n$/, "")}
                            {...props}
                          />
                        ) : (
                          <code className={className} {...props}>
                            {children}
                          </code>
                        );
                      },
                    }}
                  >
                    {chat.message.toString()}
                  </ReactMarkdown>
                </div>
                {chat.files && (
                  <div className="my-2 w-full">
                    {chat.files.map((file, index) => {
                      return (
                        <div key={index} className="my-2 w-full">
                          <FileCard
                            fileName={"Generated File"}
                            fileType={file.data_type}
                            content={file.data}
                          />
                        </div>
                      );
                    })}
                  </div>
                )}
              </div>
            </div>
          </div>
        </div>
      ) : (
        <div>
          <button
<<<<<<< HEAD
            className="form-modal-initial-prompt-btn"
=======
            className="mb-2 flex items-center gap-4 rounded-md border border-ring/60 bg-background px-4 py-2 text-base font-semibold"
>>>>>>> 2a34f725
            onClick={() => {
              setPromptOpen((old) => !old);
            }}
          >
            Initial Prompt
            <ChevronDown
              className={
                "h-3 w-3 transition-all " + (promptOpen ? "rotate-180" : "")
              }
            />
          </button>
          <span className="prose inline-block break-words text-primary dark:prose-invert">
            {promptOpen
              ? template.split("\n").map((line, index) => {
                  const regex = /{([^}]+)}/g;
                  let match;
                  let parts = [];
                  let lastIndex = 0;
                  while ((match = regex.exec(line)) !== null) {
                    // Push text up to the match
                    if (match.index !== lastIndex) {
                      parts.push(line.substring(lastIndex, match.index));
                    }
                    // Push div with matched text
                    if (chat.message[match[1]]) {
                      parts.push(
                        <span className="my-1 rounded-md bg-indigo-100">
                          {chat.message[match[1]]}
                        </span>
                      );
                    }

                    // Update last index
                    lastIndex = regex.lastIndex;
                  }
                  // Push text after the last match
                  if (lastIndex !== line.length) {
                    parts.push(line.substring(lastIndex));
                  }
                  return <p>{parts}</p>;
                })
              : chat.message[chat.chatKey]}
          </span>
        </div>
      )}
    </div>
  );
}<|MERGE_RESOLUTION|>--- conflicted
+++ resolved
@@ -28,42 +28,24 @@
   const [promptOpen, setPromptOpen] = useState(false);
   return (
     <div
-      className={classNames(
-        "form-modal-chat-position",
-        chat.isSend ? "" : " "
-      )}
+      className={classNames("form-modal-chat-position", chat.isSend ? "" : " ")}
     >
-<<<<<<< HEAD
       <div className={classNames("form-modal-chatbot-icon ")}>
         {!chat.isSend ? (
           <div className="form-modal-chat-image">
             <div className="form-modal-chat-bot-icon ">
-              🤖
-=======
-      <div className={classNames("mb-3 ml-3 mr-6 mt-1 ")}>
-        {!chat.isSend ? (
-          <div className="flex flex-col items-center gap-1">
-            <div className="relative flex h-8 w-8 items-center justify-center overflow-hidden rounded-md bg-[#afe6ef] p-5 text-2xl ">
-              <img src={Robot} className="absolute scale-[60%]" />
->>>>>>> 2a34f725
+              <img src={Robot} className="form-modal-chat-icon-img" />
             </div>
           </div>
         ) : (
-<<<<<<< HEAD
           <div className="form-modal-chat-image">
             <div className="form-modal-chat-user-icon ">
-              👨‍💻
-=======
-          <div className="flex flex-col items-center gap-1">
-            <div className="relative flex h-8 w-8 items-center justify-center overflow-hidden rounded-md bg-[#aface9] p-5 text-2xl ">
-              <img src={MaleTechnology} className="absolute scale-[60%]" />
->>>>>>> 2a34f725
+              <img src={MaleTechnology} className="form-modal-chat-icon-img" />
             </div>
           </div>
         )}
       </div>
       {!chat.isSend ? (
-<<<<<<< HEAD
         <div className="form-modal-chat-text-position">
           <div className="form-modal-chat-text">
             {hidden && (
@@ -71,17 +53,7 @@
                 onClick={() => setHidden((prev) => !prev)}
                 className="form-modal-chat-icon-div"
               >
-                <MessageSquare className="form-modal-chat-icon" />
-=======
-        <div className="flex w-full flex-1 text-start">
-          <div className="relative flex w-full flex-col text-start text-sm font-normal text-muted-foreground">
-            {hidden && chat.thought && chat.thought !== "" && (
-              <div
-                onClick={() => setHidden((prev) => !prev)}
-                className="absolute -left-6 -top-3 cursor-pointer"
-              >
-                <THOUGHTS_ICON className="h-4 w-4 animate-bounce dark:text-white" />
->>>>>>> 2a34f725
+                <THOUGHTS_ICON className="form-modal-chat-icon" />
               </div>
             )}
             {chat.thought && chat.thought !== "" && !hidden && (
@@ -161,11 +133,7 @@
       ) : (
         <div>
           <button
-<<<<<<< HEAD
             className="form-modal-initial-prompt-btn"
-=======
-            className="mb-2 flex items-center gap-4 rounded-md border border-ring/60 bg-background px-4 py-2 text-base font-semibold"
->>>>>>> 2a34f725
             onClick={() => {
               setPromptOpen((old) => !old);
             }}
